// Copyright (C) 2021 The Android Open Source Project
//
// Licensed under the Apache License, Version 2.0 (the "License");
// you may not use this file except in compliance with the License.
// You may obtain a copy of the License at
//
//      http://www.apache.org/licenses/LICENSE-2.0
//
// Unless required by applicable law or agreed to in writing, software
// distributed under the License is distributed on an "AS IS" BASIS,
// WITHOUT WARRANTIES OR CONDITIONS OF ANY KIND, either express or implied.
// See the License for the specific language governing permissions and
// limitations under the License.

import {PluginContext} from '../../common/plugin_api';
import {NUM} from '../../common/query_result';
<<<<<<< HEAD
import {fromNs, toNsCeil, toNsFloor} from '../../common/time';
=======
import {fromNs, TPDuration, TPTime} from '../../common/time';
>>>>>>> bad11ba2
import {TrackData} from '../../common/track_data';
import {LIMIT} from '../../common/track_data';
import {
  TrackController,
} from '../../controller/track_controller';
import {checkerboardExcept} from '../../frontend/checkerboard';
import {globals} from '../../frontend/globals';
import {NewTrackArgs, Track} from '../../frontend/track';

export const ANDROID_LOGS_TRACK_KIND = 'AndroidLogTrack';

export interface Data extends TrackData {
  // Total number of log events within [start, end], before any quantization.
  numEvents: number;

  // Below: data quantized by resolution and aggregated by event priority.

  timestamps: Float64Array;

  // Each Uint8 value has the i-th bit is set if there is at least one log
  // event at the i-th priority level at the corresponding time in |timestamps|.
  priorities: Uint8Array;
}

export interface Config {}

interface LevelCfg {
  color: string;
  prios: number[];
}

const LEVELS: LevelCfg[] = [
  {color: 'hsl(122, 39%, 49%)', prios: [0, 1, 2, 3]},  // Up to DEBUG: Green.
  {color: 'hsl(0, 0%, 70%)', prios: [4]},              // 4 (INFO) -> Gray.
  {color: 'hsl(45, 100%, 51%)', prios: [5]},           // 5 (WARN) -> Amber.
  {color: 'hsl(4, 90%, 58%)', prios: [6]},             // 6 (ERROR) -> Red.
  {color: 'hsl(291, 64%, 42%)', prios: [7]},           // 7 (FATAL) -> Purple
];

const MARGIN_TOP = 2;
const RECT_HEIGHT = 35;
const EVT_PX = 2;  // Width of an event tick in pixels.

class AndroidLogTrackController extends TrackController<Config, Data> {
  static readonly kind = ANDROID_LOGS_TRACK_KIND;

<<<<<<< HEAD
  async onBoundsChange(start: number, end: number, resolution: number):
      Promise<Data> {
    const startNs = toNsFloor(start);
    const endNs = toNsCeil(end);

    // |resolution| is in s/px the frontend wants.
    const quantNs = toNsCeil(resolution);

    const queryRes = await this.query(`
      select
        cast(ts / ${quantNs} as integer) * ${quantNs} as tsQuant,
        prio,
        count(prio) as numEvents
      from android_logs
      where ts >= ${startNs} and ts <= ${endNs}
=======
  async onBoundsChange(start: TPTime, end: TPTime, resolution: TPDuration):
      Promise<Data> {
    const queryRes = await this.query(`
      select
        cast(ts / ${resolution} as integer) * ${resolution} as tsQuant,
        prio,
        count(prio) as numEvents
      from android_logs
      where ts >= ${start} and ts <= ${end}
>>>>>>> bad11ba2
      group by tsQuant, prio
      order by tsQuant, prio limit ${LIMIT};`);

    const rowCount = queryRes.numRows();
    const result = {
      start,
      end,
      resolution,
      length: rowCount,
      numEvents: 0,
      timestamps: new Float64Array(rowCount),
      priorities: new Uint8Array(rowCount),
    };


    const it = queryRes.iter({tsQuant: NUM, prio: NUM, numEvents: NUM});
    for (let row = 0; it.valid(); it.next(), row++) {
      result.timestamps[row] = fromNs(it.tsQuant);
      const prio = Math.min(it.prio, 7);
      result.priorities[row] |= (1 << prio);
      result.numEvents += it.numEvents;
    }
    return result;
  }
}

class AndroidLogTrack extends Track<Config, Data> {
  static readonly kind = ANDROID_LOGS_TRACK_KIND;
  static create(args: NewTrackArgs): AndroidLogTrack {
    return new AndroidLogTrack(args);
  }

  constructor(args: NewTrackArgs) {
    super(args);
  }

  renderCanvas(ctx: CanvasRenderingContext2D): void {
<<<<<<< HEAD
    const {timeScale, visibleWindowTime} = globals.frontendLocalState;
=======
    const {visibleTimeScale, windowSpan} = globals.frontendLocalState;
>>>>>>> bad11ba2

    const data = this.data();

    if (data === undefined) return;  // Can't possibly draw anything.

<<<<<<< HEAD
    const dataStartPx = timeScale.timeToPx(data.start);
    const dataEndPx = timeScale.timeToPx(data.end);
    const visibleStartPx = timeScale.timeToPx(visibleWindowTime.start);
    const visibleEndPx = timeScale.timeToPx(visibleWindowTime.end);
=======
    const dataStartPx = visibleTimeScale.tpTimeToPx(data.start);
    const dataEndPx = visibleTimeScale.tpTimeToPx(data.end);
    const visibleStartPx = windowSpan.start;
    const visibleEndPx = windowSpan.end;
>>>>>>> bad11ba2

    checkerboardExcept(
        ctx,
        this.getHeight(),
        visibleStartPx,
        visibleEndPx,
        dataStartPx,
        dataEndPx);

    const quantWidth =
<<<<<<< HEAD
        Math.max(EVT_PX, timeScale.deltaTimeToPx(data.resolution));
=======
        Math.max(EVT_PX, visibleTimeScale.durationToPx(data.resolution));
>>>>>>> bad11ba2
    const blockH = RECT_HEIGHT / LEVELS.length;
    for (let i = 0; i < data.timestamps.length; i++) {
      for (let lev = 0; lev < LEVELS.length; lev++) {
        let hasEventsForCurColor = false;
        for (const prio of LEVELS[lev].prios) {
          if (data.priorities[i] & (1 << prio)) hasEventsForCurColor = true;
        }
        if (!hasEventsForCurColor) continue;
        ctx.fillStyle = LEVELS[lev].color;
<<<<<<< HEAD
        const px = Math.floor(timeScale.timeToPx(data.timestamps[i]));
=======
        const px = Math.floor(visibleTimeScale.secondsToPx(data.timestamps[i]));
>>>>>>> bad11ba2
        ctx.fillRect(px, MARGIN_TOP + blockH * lev, quantWidth, blockH);
      }  // for(lev)
    }    // for (timestamps)
  }
}

function activate(ctx: PluginContext) {
  ctx.registerTrack(AndroidLogTrack);
  ctx.registerTrackController(AndroidLogTrackController);
}

export const plugin = {
  pluginId: 'perfetto.AndroidLog',
  activate,
};<|MERGE_RESOLUTION|>--- conflicted
+++ resolved
@@ -14,11 +14,7 @@
 
 import {PluginContext} from '../../common/plugin_api';
 import {NUM} from '../../common/query_result';
-<<<<<<< HEAD
-import {fromNs, toNsCeil, toNsFloor} from '../../common/time';
-=======
 import {fromNs, TPDuration, TPTime} from '../../common/time';
->>>>>>> bad11ba2
 import {TrackData} from '../../common/track_data';
 import {LIMIT} from '../../common/track_data';
 import {
@@ -65,23 +61,6 @@
 class AndroidLogTrackController extends TrackController<Config, Data> {
   static readonly kind = ANDROID_LOGS_TRACK_KIND;
 
-<<<<<<< HEAD
-  async onBoundsChange(start: number, end: number, resolution: number):
-      Promise<Data> {
-    const startNs = toNsFloor(start);
-    const endNs = toNsCeil(end);
-
-    // |resolution| is in s/px the frontend wants.
-    const quantNs = toNsCeil(resolution);
-
-    const queryRes = await this.query(`
-      select
-        cast(ts / ${quantNs} as integer) * ${quantNs} as tsQuant,
-        prio,
-        count(prio) as numEvents
-      from android_logs
-      where ts >= ${startNs} and ts <= ${endNs}
-=======
   async onBoundsChange(start: TPTime, end: TPTime, resolution: TPDuration):
       Promise<Data> {
     const queryRes = await this.query(`
@@ -91,7 +70,6 @@
         count(prio) as numEvents
       from android_logs
       where ts >= ${start} and ts <= ${end}
->>>>>>> bad11ba2
       group by tsQuant, prio
       order by tsQuant, prio limit ${LIMIT};`);
 
@@ -129,27 +107,16 @@
   }
 
   renderCanvas(ctx: CanvasRenderingContext2D): void {
-<<<<<<< HEAD
-    const {timeScale, visibleWindowTime} = globals.frontendLocalState;
-=======
     const {visibleTimeScale, windowSpan} = globals.frontendLocalState;
->>>>>>> bad11ba2
 
     const data = this.data();
 
     if (data === undefined) return;  // Can't possibly draw anything.
 
-<<<<<<< HEAD
-    const dataStartPx = timeScale.timeToPx(data.start);
-    const dataEndPx = timeScale.timeToPx(data.end);
-    const visibleStartPx = timeScale.timeToPx(visibleWindowTime.start);
-    const visibleEndPx = timeScale.timeToPx(visibleWindowTime.end);
-=======
     const dataStartPx = visibleTimeScale.tpTimeToPx(data.start);
     const dataEndPx = visibleTimeScale.tpTimeToPx(data.end);
     const visibleStartPx = windowSpan.start;
     const visibleEndPx = windowSpan.end;
->>>>>>> bad11ba2
 
     checkerboardExcept(
         ctx,
@@ -160,11 +127,7 @@
         dataEndPx);
 
     const quantWidth =
-<<<<<<< HEAD
-        Math.max(EVT_PX, timeScale.deltaTimeToPx(data.resolution));
-=======
         Math.max(EVT_PX, visibleTimeScale.durationToPx(data.resolution));
->>>>>>> bad11ba2
     const blockH = RECT_HEIGHT / LEVELS.length;
     for (let i = 0; i < data.timestamps.length; i++) {
       for (let lev = 0; lev < LEVELS.length; lev++) {
@@ -174,11 +137,7 @@
         }
         if (!hasEventsForCurColor) continue;
         ctx.fillStyle = LEVELS[lev].color;
-<<<<<<< HEAD
-        const px = Math.floor(timeScale.timeToPx(data.timestamps[i]));
-=======
         const px = Math.floor(visibleTimeScale.secondsToPx(data.timestamps[i]));
->>>>>>> bad11ba2
         ctx.fillRect(px, MARGIN_TOP + blockH * lev, quantWidth, blockH);
       }  // for(lev)
     }    // for (timestamps)
